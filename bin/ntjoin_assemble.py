--- conflicted
+++ resolved
@@ -629,12 +629,7 @@
         "Also print out the sequences that were NOT scaffolded"
         incorporated_segments_str = "\n".join([f"{chrom}\t{s}\t{e}"
                                                for chrom, s, e in incorporated_segments])
-<<<<<<< HEAD
-        incorporated_segments_bed = pybedtools.BedTool(incorporated_segments_str,
-                                                       from_string=True).sort()
         genome_bed, genome_dict = self.format_bedtools_genome(self.scaffolds)
-=======
-        genome_bed, genome_dict = self.format_bedtools_genome(Ntjoin.scaffolds)
         # Needed to deal with failure in complement step seen with pybedtools 0.9.1+
         if version.parse(pybedtools.__version__) < version.parse("0.9.1"):
             incorporated_segments_bed = pybedtools.BedTool(incorporated_segments_str,
@@ -642,7 +637,6 @@
         else:
             incorporated_segments_bed = pybedtools.BedTool(incorporated_segments_str,
                                                            from_string=True).sort(genome=genome_dict)
->>>>>>> e2cfe595
         missing_bed = genome_bed.complement(i=incorporated_segments_bed, g=genome_dict)
         missing_bed.saveas(self.args.p + "." + assembly + ".unassigned.bed")
 
@@ -717,7 +711,6 @@
                 return_paths.append(ctg_path)
                 self.tally_incorporated_segments(incorporated_segments, ctg_path)
 
-<<<<<<< HEAD
         paths_return_merged = []
         for path in return_paths:
             path = self.merge_relocations(path, incorporated_segments)
@@ -729,56 +722,6 @@
     def print_parameters_scaffold(self):
         "Print the set parameters for the ntJoin scaffolding run"
         print("Running ntJoin scaffolding..")
-=======
-    @staticmethod
-    def parse_arguments():
-        "Parse ntJoin arguments"
-        parser = argparse.ArgumentParser(
-            description="ntJoin: Scaffolding genome assemblies using reference assemblies and minimizer graphs",
-            epilog="Note: Script expects that each input minimizer TSV file has a matching fasta file.\n"
-                   "Example: myscaffolds.fa.k32.w1000.tsv - myscaffolds.fa is the expected matching fasta",
-            formatter_class=argparse.RawTextHelpFormatter)
-        parser.add_argument("FILES", nargs="+", help="Minimizer TSV files of references")
-        parser.add_argument("-s", help="Target scaffolds minimizer TSV file", required=True)
-        parser.add_argument("-l", help="Weight of target genome assembly [1]",
-                            required=False, default=1, type=float)
-        parser.add_argument("-r",
-                            help="List of reference assembly weights (in quotes, separated by spaces, "
-                                 "in same order as minimizer TSV files)",
-                            required=True, type=str)
-        parser.add_argument("-p", help="Output prefix [out]", default="out",
-                            type=str, required=False)
-        parser.add_argument("-n", help="Minimum edge weight [1]", default=1, type=int)
-        parser.add_argument("-k", help="Kmer size used for minimizer step", required=True, type=int)
-        parser.add_argument("-g", help="Minimum gap size (bp)", required=False, default=20, type=int)
-        parser.add_argument("-G", help="Maximum gap size (bp) (0 if no maximum threshold)", required=False,
-                            default=0, type=int)
-        parser.add_argument("--mkt", help="Use Mann-Kendall Test to orient contigs (slower, overrides m)",
-                            action='store_true')
-        parser.add_argument('-m', help="Require at least m %% of minimizer positions to be "
-                                       "increasing/decreasing to assign contig orientation [90]\n "
-                                       "Note: Only used with --mkt is NOT specified", default=90, type=int)
-        parser.add_argument('-t', help="Number of threads for multiprocessing [1]", default=1, type=int)
-        parser.add_argument("-v", "--version", action='version', version='ntJoin v1.1.3')
-        parser.add_argument("--agp", help="Output AGP file describing scaffolds", action="store_true")
-        parser.add_argument("--no_cut", help="Do not cut input contigs, place in most representative path",
-                            action="store_true")
-        parser.add_argument("--overlap", help="Attempt to detect and trim overlapping joined sequences",
-                            action="store_true")
-        parser.add_argument("--overlap_gap", help="Length of gap introduced between overlapping, trimmed segments [20]",
-                            type=int, default=20)
-        parser.add_argument("--overlap_k", help="Kmer size used for overlap minimizer step [15]",
-                            type=int, default=15)
-        parser.add_argument("--overlap_w", help="Window size used for overlap minimizer step [10]",
-                            type=int, default=10)
-        parser.add_argument("--btllib_t", help="Number of threads for btllib wrapper functions "
-                                               "(computing minimizers, reading fasta file) [4]",
-                            type=int, default=4)
-        return parser.parse_args()
-
-    def print_parameters(self):
-        "Print the set parameters for the ntJoin run"
->>>>>>> e2cfe595
         print("Parameters:")
         print("\tReference TSV files: ", self.args.FILES)
         print("\t-s ", self.args.s)
@@ -805,39 +748,6 @@
             print("\t--overlap_w", self.args.overlap_w)
             print("\t--btllib_t", self.args.btllib_t)
 
-<<<<<<< HEAD
-=======
-    def main(self):
-        "Run ntJoin graph stage"
-        print("Running ntJoin v1.1.3 ...\n")
-        self.print_parameters()
-
-        # Parse the weights of each input reference assembly
-        input_weights = [float(w) for w in re.split(r'\s+', self.args.r)]
-        if len(input_weights) != len(self.args.FILES):
-            print("ERROR: The length of supplied reference weights (-r) and "
-                  "number of assembly minimizer TSV inputs must be equal.")
-            print("Supplied lengths of arguments:")
-            print("Weights (-r):", len(input_weights), "Minimizer TSV files:", len(self.args.FILES), sep=" ")
-            sys.exit(1)
-
-        # Read in the minimizers for each assembly
-        list_mx_info = {}  # Dictionary of dictionaries: assembly -> mx -> (contig, position)
-        list_mxs = {}  # Dictionary: assembly -> [lists of mx]
-        weights = {}  # Dictionary: assembly -> weight
-        for assembly in self.args.FILES:
-            mxs_info, mxs = self.read_minimizers(assembly)
-            list_mx_info[assembly] = mxs_info
-            list_mxs[assembly] = mxs
-            weights[assembly] = input_weights.pop(0)
-        mxs_info, mxs = self.read_minimizers(self.args.s)
-        list_mx_info[self.args.s] = mxs_info
-        list_mxs[self.args.s] = mxs
-        weights[self.args.s] = self.args.l
-        weight_str = "\n".join([f"{assembly}: {asm_weight}" for assembly, asm_weight in weights.items()])
-        print("\nWeights of assemblies:\n", weight_str, "\n", sep="")
->>>>>>> e2cfe595
-
     def main_scaffolder(self):
         "Run ntJoin scaffolding stage"
 
